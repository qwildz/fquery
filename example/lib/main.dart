import 'package:basic/post.dart';
import 'package:dio/dio.dart';
import 'package:flutter/cupertino.dart';
import 'package:flutter_hooks/flutter_hooks.dart';
import 'package:fquery/fquery.dart';
import 'package:fquery_example/post_page.dart';

final queryClient = QueryClient(
  defaultQueryOptions: DefaultQueryOptions(),
);

void main() {
  runApp(
    QueryClientProvider(
      queryClient: queryClient,
      child: CupertinoApp(
        debugShowCheckedModeBanner: false,
        initialRoute: '/',
        theme: const CupertinoThemeData(
          brightness: Brightness.light,
        ),
        routes: {
          '/': (context) => const Home(),
          '/post': (context) => const PostPage(),
        },
      ),
    ),
  );
}

Future<List<Post>> getPosts() async {
  final res = await Dio().get('https://jsonplaceholder.typicode.com/posts');
  return (res.data as List).map((e) => Post.fromJson(e as Map<String, dynamic>)).toList();
}

class Home extends HookWidget {
  const Home({Key? key}) : super(key: key);

  @override
  Widget build(BuildContext context) {
    final isEnabled = useState(true);
    final client = useQueryClient();
    final posts = useQuery(['posts'], getPosts, enabled: isEnabled.value);

    return CupertinoPageScaffold(
      navigationBar: CupertinoNavigationBar(
        trailing: Row(
          mainAxisSize: MainAxisSize.min,
          children: [
            CupertinoButton(
              padding: EdgeInsets.zero,
              onPressed: () {
                isEnabled.value = !isEnabled.value;
              },
              child: Icon(isEnabled.value
                  ? CupertinoIcons.circle_fill
                  : CupertinoIcons.circle),
            ),
            CupertinoButton(
              padding: EdgeInsets.zero,
              onPressed: posts.refetch,
              child: const Icon(CupertinoIcons.refresh),
            ),
            CupertinoButton(
              padding: EdgeInsets.zero,
              child: const Icon(CupertinoIcons.pencil),
              onPressed: () {
                client.setQueryData<List<Post>>(
                  ['posts'],
                  (previous) =>
                      previous
                          ?.map((post) => post.copyWith(
                                title: "This has been edited",
                              ))
                          .toList() ??
                      [],
                );
              },
            ),
          ],
        ),
        middle: const Text('Posts'),
      ),
      child: SafeArea(
        child: Builder(
          builder: (context) {
            if (posts.isLoading) {
              return const Center(
                child: CupertinoActivityIndicator(),
              );
            }
            if (posts.isError) {
              return Center(
                child: Text(posts.error.toString()),
              );
            }
            return Column(
              children: [
                if (posts.isFetching)
                  const Padding(
                    padding: EdgeInsets.symmetric(vertical: 40.0),
                    child: CupertinoActivityIndicator(),
                  ),
<<<<<<< HEAD
                Expanded(
                  child: ListView.builder(
                    itemCount: posts.data?.length,
                    itemBuilder: (context, index) {
                      final post = posts.data![index];
                      return CupertinoListTile(
                        onTap: () {
                          Navigator.pushNamed(context, '/post', arguments: post.id);
                        },
                        title: Text(post.title),
                      );
                    },
                  ),
                ),
              ],
            );
          },
        ),
      ),
    );
  }
=======
                const MainBody(),
              ],
            );
          },
        ),
      ),
    );
  }
}

class MainBody extends HookWidget {
  const MainBody({
    super.key,
  });

  @override
  Widget build(BuildContext context) {
    // Subscribe to 'posts' query,
    // look how the same data is shared between the two widgets
    final posts = useQuery(['posts'], getPosts);

    return Expanded(
      child: ListView.builder(
        itemCount: posts.data?.length,
        itemBuilder: (context, index) {
          final post = posts.data![index];

          return GestureDetector(
            onTap: () {
              Navigator.pushNamed(context, '/post', arguments: post.id);
            },
            child: CupertinoListTile(
              title: Text(post.title),
            ),
          );
        },
      ),
    );
  }
}

Future<Post> getPost(int id) async {
  final res = await Dio().get('https://jsonplaceholder.typicode.com/posts/$id');
  return Post.fromJson(res.data);
}

class PostPage extends HookWidget {
  const PostPage({Key? key}) : super(key: key);

  @override
  Widget build(BuildContext context) {
    final id = ModalRoute.of(context)!.settings.arguments as int;
    final isInterval = useState(false);
    final post = useQuery(
      ['posts', id],
      () => getPost(id),
      staleDuration: const Duration(hours: 1),
      refetchInterval: isInterval.value ? const Duration(seconds: 4) : null,
    );
    final client = useQueryClient();

    return CupertinoPageScaffold(
      navigationBar: CupertinoNavigationBar(
        middle: const Text('Post'),
        trailing: Row(
          mainAxisSize: MainAxisSize.min,
          children: [
            CupertinoButton(
              padding: EdgeInsets.zero,
              child: const Icon(CupertinoIcons.archivebox),
              onPressed: () {
                client.invalidateQueries(['posts', id]);
              },
            ),
            CupertinoButton(
              padding: EdgeInsets.zero,
              onPressed: () {
                isInterval.value = !isInterval.value;
              },
              child: Icon(
                CupertinoIcons.refresh_circled_solid,
                color: isInterval.value
                    ? CupertinoColors.activeBlue
                    : CupertinoColors.systemGrey,
              ),
            )
          ],
        ),
      ),
      child: SafeArea(
        child: Builder(
          builder: (context) {
            if (post.isLoading) {
              return const Center(
                child: CupertinoActivityIndicator(),
              );
            }
            if (post.isError) {
              return const Center(
                child: Text('Error'),
              );
            }

            return Padding(
              padding: const EdgeInsets.all(16.0),
              child: Column(
                crossAxisAlignment: CrossAxisAlignment.stretch,
                children: [
                  if (post.isFetching)
                    const Padding(
                      padding: EdgeInsets.symmetric(vertical: 40.0),
                      child: CupertinoActivityIndicator(),
                    ),
                  // Heading style text
                  Text(
                    post.data!.title,
                    style: const TextStyle(
                      fontSize: 24.0,
                      fontWeight: FontWeight.bold,
                    ),
                  ),
                  Text(post.data!.body),
                ],
              ),
            );
          },
        ),
      ),
    );
  }
>>>>>>> 81c3273a
}<|MERGE_RESOLUTION|>--- conflicted
+++ resolved
@@ -3,7 +3,7 @@
 import 'package:flutter/cupertino.dart';
 import 'package:flutter_hooks/flutter_hooks.dart';
 import 'package:fquery/fquery.dart';
-import 'package:fquery_example/post_page.dart';
+import 'package:basic/post_page.dart';
 
 final queryClient = QueryClient(
   defaultQueryOptions: DefaultQueryOptions(),
@@ -30,7 +30,9 @@
 
 Future<List<Post>> getPosts() async {
   final res = await Dio().get('https://jsonplaceholder.typicode.com/posts');
-  return (res.data as List).map((e) => Post.fromJson(e as Map<String, dynamic>)).toList();
+  return (res.data as List)
+      .map((e) => Post.fromJson(e as Map<String, dynamic>))
+      .toList();
 }
 
 class Home extends HookWidget {
@@ -101,7 +103,6 @@
                     padding: EdgeInsets.symmetric(vertical: 40.0),
                     child: CupertinoActivityIndicator(),
                   ),
-<<<<<<< HEAD
                 Expanded(
                   child: ListView.builder(
                     itemCount: posts.data?.length,
@@ -109,7 +110,8 @@
                       final post = posts.data![index];
                       return CupertinoListTile(
                         onTap: () {
-                          Navigator.pushNamed(context, '/post', arguments: post.id);
+                          Navigator.pushNamed(context, '/post',
+                              arguments: post.id);
                         },
                         title: Text(post.title),
                       );
@@ -123,136 +125,4 @@
       ),
     );
   }
-=======
-                const MainBody(),
-              ],
-            );
-          },
-        ),
-      ),
-    );
-  }
-}
-
-class MainBody extends HookWidget {
-  const MainBody({
-    super.key,
-  });
-
-  @override
-  Widget build(BuildContext context) {
-    // Subscribe to 'posts' query,
-    // look how the same data is shared between the two widgets
-    final posts = useQuery(['posts'], getPosts);
-
-    return Expanded(
-      child: ListView.builder(
-        itemCount: posts.data?.length,
-        itemBuilder: (context, index) {
-          final post = posts.data![index];
-
-          return GestureDetector(
-            onTap: () {
-              Navigator.pushNamed(context, '/post', arguments: post.id);
-            },
-            child: CupertinoListTile(
-              title: Text(post.title),
-            ),
-          );
-        },
-      ),
-    );
-  }
-}
-
-Future<Post> getPost(int id) async {
-  final res = await Dio().get('https://jsonplaceholder.typicode.com/posts/$id');
-  return Post.fromJson(res.data);
-}
-
-class PostPage extends HookWidget {
-  const PostPage({Key? key}) : super(key: key);
-
-  @override
-  Widget build(BuildContext context) {
-    final id = ModalRoute.of(context)!.settings.arguments as int;
-    final isInterval = useState(false);
-    final post = useQuery(
-      ['posts', id],
-      () => getPost(id),
-      staleDuration: const Duration(hours: 1),
-      refetchInterval: isInterval.value ? const Duration(seconds: 4) : null,
-    );
-    final client = useQueryClient();
-
-    return CupertinoPageScaffold(
-      navigationBar: CupertinoNavigationBar(
-        middle: const Text('Post'),
-        trailing: Row(
-          mainAxisSize: MainAxisSize.min,
-          children: [
-            CupertinoButton(
-              padding: EdgeInsets.zero,
-              child: const Icon(CupertinoIcons.archivebox),
-              onPressed: () {
-                client.invalidateQueries(['posts', id]);
-              },
-            ),
-            CupertinoButton(
-              padding: EdgeInsets.zero,
-              onPressed: () {
-                isInterval.value = !isInterval.value;
-              },
-              child: Icon(
-                CupertinoIcons.refresh_circled_solid,
-                color: isInterval.value
-                    ? CupertinoColors.activeBlue
-                    : CupertinoColors.systemGrey,
-              ),
-            )
-          ],
-        ),
-      ),
-      child: SafeArea(
-        child: Builder(
-          builder: (context) {
-            if (post.isLoading) {
-              return const Center(
-                child: CupertinoActivityIndicator(),
-              );
-            }
-            if (post.isError) {
-              return const Center(
-                child: Text('Error'),
-              );
-            }
-
-            return Padding(
-              padding: const EdgeInsets.all(16.0),
-              child: Column(
-                crossAxisAlignment: CrossAxisAlignment.stretch,
-                children: [
-                  if (post.isFetching)
-                    const Padding(
-                      padding: EdgeInsets.symmetric(vertical: 40.0),
-                      child: CupertinoActivityIndicator(),
-                    ),
-                  // Heading style text
-                  Text(
-                    post.data!.title,
-                    style: const TextStyle(
-                      fontSize: 24.0,
-                      fontWeight: FontWeight.bold,
-                    ),
-                  ),
-                  Text(post.data!.body),
-                ],
-              ),
-            );
-          },
-        ),
-      ),
-    );
-  }
->>>>>>> 81c3273a
 }